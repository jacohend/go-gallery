--- conflicted
+++ resolved
@@ -32,12 +32,7 @@
 
 		colls, err := persist.CollGetByUserID(persist.DbId(userIDstr), c, pRuntime)
 		if len(colls) == 0 || err != nil {
-<<<<<<< HEAD
 			colls = []*persist.Collection{}
-=======
-			c.JSON(http.StatusNoContent, gin.H{"error": fmt.Sprintf("no collections found with user_id: %s", userIDstr)})
-			return
->>>>>>> fa530fb9
 		}
 
 		c.JSON(http.StatusOK, gin.H{"collections": colls})
